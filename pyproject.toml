[build-system]
requires = ["hatchling", "hatch-vcs"]
build-backend = "hatchling.build"

[project]
name = "pyvisgrid"
dynamic = ["version"]
description = " Grid and visualize observations of radio interferometers."
readme = "README.rst"
authors = [
  { name = "Kevin Schmitz", email = "kevin2.schmitz@tu-dortmund.de" },
  { name = "Tom Groß", email = "tom.gross@tu-dortmund.de" },
  { name = "Anno Knierim", email = "anno.knierim@tu-dortmund.de" },
]
maintainers = [
  { name = "Kevin Schmitz", email = "kevin2.schmitz@tu-dortmund.de" },
  { name = "Tom Groß", email = "tom.gross@tu-dortmund.de" },
  { name = "Anno Knierim", email = "anno.knierim@tu-dortmund.de" },
]
license = { text = "MIT" }
classifiers = [
  "Intended Audience :: Science/Research",
  "License :: OSI Approved :: MIT License",
  "Programming Language :: Python :: 3",
  "Programming Language :: Python :: 3.10",
  "Programming Language :: Python :: 3.11",
  "Topic :: Scientific/Engineering :: Astronomy",
  "Topic :: Scientific/Engineering :: Physics",
  "Topic :: Scientific/Engineering :: Information Analysis",
  "Development Status :: 4 - Beta",
]

requires-python = ">=3.10"

dependencies = [
  "astropy<=6.1.0",
  "click",
  "h5py",
  "numpy",
  "pandas",
  "matplotlib",
  "scipy",
  "toml",
  "torch",
  "tqdm",
  "casatools",
]

[project.optional-dependencies]
<<<<<<< HEAD

pyvisgen = ["pyvisgen"]
=======
pyvisgen = [
  "pyvisgen"
]
>>>>>>> 280dfced

[dependency-groups]
tests = ["h5py", "pytest >= 7.0", "pytest-cov", "tomli"]
dev = ["pre-commit", "ipython", "jupyter", { include-group = "tests" }]

[project.urls]
repository = "https://github.com/radionets-project/pyvisgrid"

[tool.hatch.version]
source = "vcs"

[tool.hatch.build.hooks.vcs]
version-file = "pyvisgrid/_version.py"

[tool.hatch.build.targets.wheel]
<<<<<<< HEAD
packages = ["."]
=======
include = ["pyvisgrid"]

[tool.ruff]
target-version = "py311"
line-length = 88
extend-exclude = ["tests", "examples"]

[tool.ruff.lint]
extend-select = [
  "I",  # isort
  "E", # pycodestyle
  "F", # Pyflakes
  "UP", # pyupgrade
  "B", # flake8-bugbear
  "SIM", # flake8-simplify
]
ignore = ["B905"]

fixable = ["ALL"]
unfixable = []

[tool.ruff.format]
quote-style = "double"
indent-style = "space"
line-ending = "auto"
skip-magic-trailing-comma = false
docstring-code-format = true

[tool.ruff.lint.isort]
known-first-party = ["pyvisgrid"]
>>>>>>> 280dfced
<|MERGE_RESOLUTION|>--- conflicted
+++ resolved
@@ -47,14 +47,8 @@
 ]
 
 [project.optional-dependencies]
-<<<<<<< HEAD
+pyvisgen = ["pyvisgen"]
 
-pyvisgen = ["pyvisgen"]
-=======
-pyvisgen = [
-  "pyvisgen"
-]
->>>>>>> 280dfced
 
 [dependency-groups]
 tests = ["h5py", "pytest >= 7.0", "pytest-cov", "tomli"]
@@ -70,9 +64,6 @@
 version-file = "pyvisgrid/_version.py"
 
 [tool.hatch.build.targets.wheel]
-<<<<<<< HEAD
-packages = ["."]
-=======
 include = ["pyvisgrid"]
 
 [tool.ruff]
@@ -102,5 +93,4 @@
 docstring-code-format = true
 
 [tool.ruff.lint.isort]
-known-first-party = ["pyvisgrid"]
->>>>>>> 280dfced
+known-first-party = ["pyvisgrid"]